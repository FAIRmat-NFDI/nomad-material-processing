[build-system]
requires = [
    "setuptools>=61.0.0",
]
build-backend = "setuptools.build_meta"

[project]
name = "nomad-material-processing"
version = "0.0.2"
description = "A plugin for NOMAD containing base sections for material processing."
readme = "README.md"
authors = [
    { name = "Hampus Näsström", email = 'hampus.naesstroem@physik.hu-berlin.de' },
    { name = "Andrea Albino", email = 'andrea.albino@physik.hu-berlin.de' },
    { name = "Sebastian Brückner", email = 'sebastian.brueckner@ikz-berlin.de' },
]
requires-python = ">=3.9"
classifiers = [
    "Programming Language :: Python :: 3",
    "Programming Language :: Python :: 3 :: Only",
    "Programming Language :: Python :: 3.9",
]
dependencies = [
<<<<<<< HEAD
    "nomad-lab>=1.2.1.dev,<1.2.2",
=======
    "nomad-lab==1.2.0",
>>>>>>> 7b74cca1
    "pytest",
    "structlog==22.3.0",
]

[project.license]
file = "LICENSE"

[tool.setuptools.packages.find]
where = [
    "src",
]<|MERGE_RESOLUTION|>--- conflicted
+++ resolved
@@ -21,11 +21,7 @@
     "Programming Language :: Python :: 3.9",
 ]
 dependencies = [
-<<<<<<< HEAD
     "nomad-lab>=1.2.1.dev,<1.2.2",
-=======
-    "nomad-lab==1.2.0",
->>>>>>> 7b74cca1
     "pytest",
     "structlog==22.3.0",
 ]
