--- conflicted
+++ resolved
@@ -9,19 +9,7 @@
     os.path.join(os.path.dirname(__file__), 'data', '*.archive.yaml')
 )
 
-<<<<<<< HEAD
-
 @pytest.mark.parametrize('test_file', test_files)
 def test_schema(test_file):
     entry_archive = parse(test_file)[0]
-    normalize_all(entry_archive)
-=======
-def test_schema():
-    test_files = glob.glob(
-        os.path.join(os.path.dirname(__file__), 'data', '*.archive.yaml')
-    )
-    for test_file in test_files:
-        sys.stdout.write(f'Test file: {test_file}')
-        entry_archive = parse(test_file)[0]
-        normalize_all(entry_archive)
->>>>>>> f87540b5
+    normalize_all(entry_archive)